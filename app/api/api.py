--- conflicted
+++ resolved
@@ -16,12 +16,8 @@
 from dotenv import load_dotenv
 from collections import deque
 import numpy as np
-<<<<<<< HEAD
+import time
 from typing import List, Dict, Any
-=======
-import time
->>>>>>> 1a1af8e9
-
 # 配置logger
 logger = logging.getLogger(__name__)
 
